--- conflicted
+++ resolved
@@ -55,12 +55,8 @@
  *      library/padlock.h
  *
  * Required by:
-<<<<<<< HEAD
  *      MBEDTLS_AESCE_C
- *      MBEDTLS_AESNI_C
-=======
  *      MBEDTLS_AESNI_C (on some platforms)
->>>>>>> d3b6e929
  *      MBEDTLS_PADLOCK_C
  *
  * Comment to disable the use of assembly code.
@@ -2062,11 +2058,7 @@
  *
  * Requires: MBEDTLS_HAVE_ASM (on some platforms, see note)
  *
-<<<<<<< HEAD
- * This module adds support for the AES-NI instructions on x86-64
-=======
  * This modules adds support for the AES-NI instructions on x86.
->>>>>>> d3b6e929
  */
 #define MBEDTLS_AESNI_C
 
