/*
 *  Public Key abstraction layer
 *
 *  Copyright The Mbed TLS Contributors
 *  SPDX-License-Identifier: Apache-2.0 OR GPL-2.0-or-later
 */

#include "common.h"

#if defined(MBEDTLS_PK_C)
#include "mbedtls/pk.h"
#include "pk_wrap.h"
#include "pkwrite.h"
#include "pk_internal.h"

#include "mbedtls/platform_util.h"
#include "mbedtls/error.h"

#if defined(MBEDTLS_RSA_C)
#include "mbedtls/rsa.h"
#include "rsa_internal.h"
#endif
#if defined(MBEDTLS_PK_HAVE_ECC_KEYS)
#include "mbedtls/ecp.h"
#endif
#if defined(MBEDTLS_ECDSA_C)
#include "mbedtls/ecdsa.h"
#endif

#if defined(MBEDTLS_PSA_CRYPTO_CLIENT)
#include "psa_util_internal.h"
#include "mbedtls/psa_util.h"
#endif

#include <limits.h>
#include <stdint.h>

/*
 * Initialise a mbedtls_pk_context
 */
void mbedtls_pk_init(mbedtls_pk_context *ctx)
{
    ctx->pk_info = NULL;
    ctx->pk_ctx = NULL;
#if defined(MBEDTLS_USE_PSA_CRYPTO)
    ctx->priv_id = MBEDTLS_SVC_KEY_ID_INIT;
#endif /* MBEDTLS_USE_PSA_CRYPTO */
#if defined(MBEDTLS_PK_USE_PSA_EC_DATA)
    memset(ctx->pub_raw, 0, sizeof(ctx->pub_raw));
    ctx->pub_raw_len = 0;
    ctx->ec_family = 0;
    ctx->ec_bits = 0;
#endif /* MBEDTLS_PK_USE_PSA_EC_DATA */
}

/*
 * Free (the components of) a mbedtls_pk_context
 */
void mbedtls_pk_free(mbedtls_pk_context *ctx)
{
    if (ctx == NULL) {
        return;
    }

    if ((ctx->pk_info != NULL) && (ctx->pk_info->ctx_free_func != NULL)) {
        ctx->pk_info->ctx_free_func(ctx->pk_ctx);
    }

#if defined(MBEDTLS_PK_USE_PSA_EC_DATA)
    /* The ownership of the priv_id key for opaque keys is external of the PK
     * module. It's the user responsibility to clear it after use. */
    if ((ctx->pk_info != NULL) && (ctx->pk_info->type != MBEDTLS_PK_OPAQUE)) {
        psa_destroy_key(ctx->priv_id);
    }
#endif /* MBEDTLS_PK_USE_PSA_EC_DATA */

    mbedtls_platform_zeroize(ctx, sizeof(mbedtls_pk_context));
}

#if defined(MBEDTLS_ECDSA_C) && defined(MBEDTLS_ECP_RESTARTABLE)
/*
 * Initialize a restart context
 */
void mbedtls_pk_restart_init(mbedtls_pk_restart_ctx *ctx)
{
    ctx->pk_info = NULL;
    ctx->rs_ctx = NULL;
}

/*
 * Free the components of a restart context
 */
void mbedtls_pk_restart_free(mbedtls_pk_restart_ctx *ctx)
{
    if (ctx == NULL || ctx->pk_info == NULL ||
        ctx->pk_info->rs_free_func == NULL) {
        return;
    }

    ctx->pk_info->rs_free_func(ctx->rs_ctx);

    ctx->pk_info = NULL;
    ctx->rs_ctx = NULL;
}
#endif /* MBEDTLS_ECDSA_C && MBEDTLS_ECP_RESTARTABLE */

/*
 * Get pk_info structure from type
 */
const mbedtls_pk_info_t *mbedtls_pk_info_from_type(mbedtls_pk_type_t pk_type)
{
    switch (pk_type) {
#if defined(MBEDTLS_RSA_C)
        case MBEDTLS_PK_RSA:
            return &mbedtls_rsa_info;
#endif /* MBEDTLS_RSA_C */
#if defined(MBEDTLS_PK_HAVE_ECC_KEYS)
        case MBEDTLS_PK_ECKEY:
            return &mbedtls_eckey_info;
        case MBEDTLS_PK_ECKEY_DH:
            return &mbedtls_eckeydh_info;
#endif /* MBEDTLS_PK_HAVE_ECC_KEYS */
#if defined(MBEDTLS_PK_CAN_ECDSA_SOME)
        case MBEDTLS_PK_ECDSA:
            return &mbedtls_ecdsa_info;
#endif /* MBEDTLS_PK_CAN_ECDSA_SOME */
        /* MBEDTLS_PK_RSA_ALT omitted on purpose */
        default:
            return NULL;
    }
}

/*
 * Initialise context
 */
int mbedtls_pk_setup(mbedtls_pk_context *ctx, const mbedtls_pk_info_t *info)
{
    if (info == NULL || ctx->pk_info != NULL) {
        return MBEDTLS_ERR_PK_BAD_INPUT_DATA;
    }

    if ((info->ctx_alloc_func != NULL) &&
        ((ctx->pk_ctx = info->ctx_alloc_func()) == NULL)) {
        return MBEDTLS_ERR_PK_ALLOC_FAILED;
    }

    ctx->pk_info = info;

    return 0;
}

#if defined(MBEDTLS_USE_PSA_CRYPTO)
/*
 * Initialise a PSA-wrapping context
 */
int mbedtls_pk_setup_opaque(mbedtls_pk_context *ctx,
                            const mbedtls_svc_key_id_t key)
{
    const mbedtls_pk_info_t *info = NULL;
    psa_key_attributes_t attributes = PSA_KEY_ATTRIBUTES_INIT;
    psa_key_type_t type;

    if (ctx == NULL || ctx->pk_info != NULL) {
        return MBEDTLS_ERR_PK_BAD_INPUT_DATA;
    }

    if (PSA_SUCCESS != psa_get_key_attributes(key, &attributes)) {
        return MBEDTLS_ERR_PK_BAD_INPUT_DATA;
    }
    type = psa_get_key_type(&attributes);
    psa_reset_key_attributes(&attributes);

#if defined(MBEDTLS_PK_HAVE_ECC_KEYS)
    if (PSA_KEY_TYPE_IS_ECC_KEY_PAIR(type)) {
        info = &mbedtls_ecdsa_opaque_info;
    } else
#endif /* MBEDTLS_PK_HAVE_ECC_KEYS */
    if (type == PSA_KEY_TYPE_RSA_KEY_PAIR) {
        info = &mbedtls_rsa_opaque_info;
    } else {
        return MBEDTLS_ERR_PK_FEATURE_UNAVAILABLE;
    }

    ctx->pk_info = info;
    ctx->priv_id = key;

    return 0;
}
#endif /* MBEDTLS_USE_PSA_CRYPTO */

#if defined(MBEDTLS_PK_RSA_ALT_SUPPORT)
/*
 * Initialize an RSA-alt context
 */
int mbedtls_pk_setup_rsa_alt(mbedtls_pk_context *ctx, void *key,
                             mbedtls_pk_rsa_alt_decrypt_func decrypt_func,
                             mbedtls_pk_rsa_alt_sign_func sign_func,
                             mbedtls_pk_rsa_alt_key_len_func key_len_func)
{
    mbedtls_rsa_alt_context *rsa_alt;
    const mbedtls_pk_info_t *info = &mbedtls_rsa_alt_info;

    if (ctx->pk_info != NULL) {
        return MBEDTLS_ERR_PK_BAD_INPUT_DATA;
    }

    if ((ctx->pk_ctx = info->ctx_alloc_func()) == NULL) {
        return MBEDTLS_ERR_PK_ALLOC_FAILED;
    }

    ctx->pk_info = info;

    rsa_alt = (mbedtls_rsa_alt_context *) ctx->pk_ctx;

    rsa_alt->key = key;
    rsa_alt->decrypt_func = decrypt_func;
    rsa_alt->sign_func = sign_func;
    rsa_alt->key_len_func = key_len_func;

    return 0;
}
#endif /* MBEDTLS_PK_RSA_ALT_SUPPORT */

/*
 * Tell if a PK can do the operations of the given type
 */
int mbedtls_pk_can_do(const mbedtls_pk_context *ctx, mbedtls_pk_type_t type)
{
    /* A context with null pk_info is not set up yet and can't do anything.
     * For backward compatibility, also accept NULL instead of a context
     * pointer. */
    if (ctx == NULL || ctx->pk_info == NULL) {
        return 0;
    }

    return ctx->pk_info->can_do(type);
}

#if defined(MBEDTLS_USE_PSA_CRYPTO)
/*
 * Tell if a PK can do the operations of the given PSA algorithm
 */
int mbedtls_pk_can_do_ext(const mbedtls_pk_context *ctx, psa_algorithm_t alg,
                          psa_key_usage_t usage)
{
    psa_key_usage_t key_usage;

    /* A context with null pk_info is not set up yet and can't do anything.
     * For backward compatibility, also accept NULL instead of a context
     * pointer. */
    if (ctx == NULL || ctx->pk_info == NULL) {
        return 0;
    }

    /* Filter out non allowed algorithms */
    if (PSA_ALG_IS_ECDSA(alg) == 0 &&
        PSA_ALG_IS_RSA_PKCS1V15_SIGN(alg) == 0 &&
        PSA_ALG_IS_RSA_PSS(alg) == 0 &&
        alg != PSA_ALG_RSA_PKCS1V15_CRYPT &&
        PSA_ALG_IS_ECDH(alg) == 0) {
        return 0;
    }

    /* Filter out non allowed usage flags */
    if (usage == 0 ||
        (usage & ~(PSA_KEY_USAGE_SIGN_HASH |
                   PSA_KEY_USAGE_DECRYPT |
                   PSA_KEY_USAGE_DERIVE)) != 0) {
        return 0;
    }

    /* Wildcard hash is not allowed */
    if (PSA_ALG_IS_SIGN_HASH(alg) &&
        PSA_ALG_SIGN_GET_HASH(alg) == PSA_ALG_ANY_HASH) {
        return 0;
    }

    if (mbedtls_pk_get_type(ctx) != MBEDTLS_PK_OPAQUE) {
        mbedtls_pk_type_t type;

        if (PSA_ALG_IS_ECDSA(alg) || PSA_ALG_IS_ECDH(alg)) {
            type = MBEDTLS_PK_ECKEY;
        } else if (PSA_ALG_IS_RSA_PKCS1V15_SIGN(alg) ||
                   alg == PSA_ALG_RSA_PKCS1V15_CRYPT) {
            type = MBEDTLS_PK_RSA;
        } else if (PSA_ALG_IS_RSA_PSS(alg)) {
            type = MBEDTLS_PK_RSASSA_PSS;
        } else {
            return 0;
        }

        if (ctx->pk_info->can_do(type) == 0) {
            return 0;
        }

        switch (type) {
            case MBEDTLS_PK_ECKEY:
                key_usage = PSA_KEY_USAGE_SIGN_HASH | PSA_KEY_USAGE_DERIVE;
                break;
            case MBEDTLS_PK_RSA:
            case MBEDTLS_PK_RSASSA_PSS:
                key_usage = PSA_KEY_USAGE_SIGN_HASH |
                            PSA_KEY_USAGE_SIGN_MESSAGE |
                            PSA_KEY_USAGE_DECRYPT;
                break;
            default:
                /* Should never happen */
                return 0;
        }

        return (key_usage & usage) == usage;
    }

    psa_key_attributes_t attributes = PSA_KEY_ATTRIBUTES_INIT;
    psa_status_t status;

    status = psa_get_key_attributes(ctx->priv_id, &attributes);
    if (status != PSA_SUCCESS) {
        return 0;
    }

    psa_algorithm_t key_alg = psa_get_key_algorithm(&attributes);
    /* Key's enrollment is available only when MBEDTLS_PSA_CRYPTO_CLIENT is
     * defined, i.e. when the Mbed TLS implementation of PSA Crypto is being used.
     * Even though we don't officially support using other implementations of PSA
     * Crypto with TLS and X.509 (yet), we're still trying to simplify the life of
     * people who would like to try it before it's officially supported. */
#if defined(MBEDTLS_PSA_CRYPTO_CLIENT)
    psa_algorithm_t key_alg2 = psa_get_key_enrollment_algorithm(&attributes);
#endif /* MBEDTLS_PSA_CRYPTO_CLIENT */
    key_usage = psa_get_key_usage_flags(&attributes);
    psa_reset_key_attributes(&attributes);

    if ((key_usage & usage) != usage) {
        return 0;
    }

    /*
     * Common case: the key alg [or alg2] only allows alg.
     * This will match PSA_ALG_RSA_PKCS1V15_CRYPT & PSA_ALG_IS_ECDH
     * directly.
     * This would also match ECDSA/RSA_PKCS1V15_SIGN/RSA_PSS with
     * a fixed hash on key_alg [or key_alg2].
     */
    if (alg == key_alg) {
        return 1;
    }
#if defined(MBEDTLS_PSA_CRYPTO_CLIENT)
    if (alg == key_alg2) {
        return 1;
    }
#endif /* MBEDTLS_PSA_CRYPTO_CLIENT */

    /*
     * If key_alg [or key_alg2] is a hash-and-sign with a wildcard for the hash,
     * and alg is the same hash-and-sign family with any hash,
     * then alg is compliant with this key alg
     */
    if (PSA_ALG_IS_SIGN_HASH(alg)) {

        if (PSA_ALG_IS_SIGN_HASH(key_alg) &&
            PSA_ALG_SIGN_GET_HASH(key_alg) == PSA_ALG_ANY_HASH &&
            (alg & ~PSA_ALG_HASH_MASK) == (key_alg & ~PSA_ALG_HASH_MASK)) {
            return 1;
        }
#if defined(MBEDTLS_PSA_CRYPTO_CLIENT)
        if (PSA_ALG_IS_SIGN_HASH(key_alg2) &&
            PSA_ALG_SIGN_GET_HASH(key_alg2) == PSA_ALG_ANY_HASH &&
            (alg & ~PSA_ALG_HASH_MASK) == (key_alg2 & ~PSA_ALG_HASH_MASK)) {
            return 1;
        }
#endif /* MBEDTLS_PSA_CRYPTO_CLIENT */
    }

    return 0;
}
#endif /* MBEDTLS_USE_PSA_CRYPTO */

#if defined(MBEDTLS_PSA_CRYPTO_C)
#if defined(MBEDTLS_RSA_C)
static psa_algorithm_t psa_algorithm_for_rsa(const mbedtls_rsa_context *rsa,
                                             int want_crypt)
{
    if (mbedtls_rsa_get_padding_mode(rsa) == MBEDTLS_RSA_PKCS_V21) {
        if (want_crypt) {
            mbedtls_md_type_t md_type = (mbedtls_md_type_t) mbedtls_rsa_get_md_alg(rsa);
            return PSA_ALG_RSA_OAEP(mbedtls_md_psa_alg_from_type(md_type));
        } else {
            return PSA_ALG_RSA_PSS_ANY_SALT(PSA_ALG_ANY_HASH);
        }
    } else {
        if (want_crypt) {
            return PSA_ALG_RSA_PKCS1V15_CRYPT;
        } else {
            return PSA_ALG_RSA_PKCS1V15_SIGN(PSA_ALG_ANY_HASH);
        }
    }
}
#endif /* MBEDTLS_RSA_C */

int mbedtls_pk_get_psa_attributes(const mbedtls_pk_context *pk,
                                  psa_key_usage_t usage,
                                  psa_key_attributes_t *attributes)
{
    mbedtls_pk_type_t pk_type = mbedtls_pk_get_type(pk);

    psa_key_usage_t more_usage = usage;
    if (usage == PSA_KEY_USAGE_SIGN_MESSAGE) {
        more_usage |= PSA_KEY_USAGE_VERIFY_MESSAGE;
    } else if (usage == PSA_KEY_USAGE_SIGN_HASH) {
        more_usage |= PSA_KEY_USAGE_VERIFY_HASH;
    } else if (usage == PSA_KEY_USAGE_DECRYPT) {
        more_usage |= PSA_KEY_USAGE_ENCRYPT;
    }
    more_usage |= PSA_KEY_USAGE_EXPORT | PSA_KEY_USAGE_COPY;

    int want_private = !(usage == PSA_KEY_USAGE_VERIFY_MESSAGE ||
                         usage == PSA_KEY_USAGE_VERIFY_HASH ||
                         usage == PSA_KEY_USAGE_ENCRYPT);

    switch (pk_type) {
#if defined(MBEDTLS_RSA_C)
        case MBEDTLS_PK_RSA:
        {
            int want_crypt = 0; /* 0: sign/verify; 1: encrypt/decrypt */
            switch (usage) {
                case PSA_KEY_USAGE_SIGN_MESSAGE:
                case PSA_KEY_USAGE_SIGN_HASH:
                case PSA_KEY_USAGE_VERIFY_MESSAGE:
                case PSA_KEY_USAGE_VERIFY_HASH:
                    /* Nothing to do. */
                    break;
                case PSA_KEY_USAGE_DECRYPT:
                case PSA_KEY_USAGE_ENCRYPT:
                    want_crypt = 1;
                    break;
                default:
                    return MBEDTLS_ERR_PK_TYPE_MISMATCH;
            }
            /* Detect the presence of a private key in a way that works both
             * in CRT and non-CRT configurations. */
            mbedtls_rsa_context *rsa = mbedtls_pk_rsa(*pk);
            int has_private = (mbedtls_rsa_check_privkey(rsa) == 0);
            if (want_private && !has_private) {
                return MBEDTLS_ERR_PK_TYPE_MISMATCH;
            }
            psa_set_key_type(attributes, (want_private ?
                                          PSA_KEY_TYPE_RSA_KEY_PAIR :
                                          PSA_KEY_TYPE_RSA_PUBLIC_KEY));
            psa_set_key_bits(attributes, mbedtls_pk_get_bitlen(pk));
            psa_set_key_algorithm(attributes,
                                  psa_algorithm_for_rsa(rsa, want_crypt));
            break;
        }
#endif /* MBEDTLS_RSA_C */

#if defined(MBEDTLS_PK_HAVE_ECC_KEYS)
        case MBEDTLS_PK_ECKEY:
        case MBEDTLS_PK_ECKEY_DH:
        case MBEDTLS_PK_ECDSA:
        {
            int sign_ok = (pk_type != MBEDTLS_PK_ECKEY_DH);
            int derive_ok = (pk_type != MBEDTLS_PK_ECDSA);
#if defined(MBEDTLS_PK_USE_PSA_EC_DATA)
            psa_ecc_family_t family = pk->ec_family;
            size_t bits = pk->ec_bits;
            int has_private = 0;
            if (pk->priv_id != MBEDTLS_SVC_KEY_ID_INIT) {
                has_private = 1;
            }
#else
            const mbedtls_ecp_keypair *ec = mbedtls_pk_ec_ro(*pk);
            int has_private = (ec->d.n != 0);
            size_t bits = 0;
            psa_ecc_family_t family =
                mbedtls_ecc_group_to_psa(ec->grp.id, &bits);
#endif
            psa_algorithm_t alg = 0;
            switch (usage) {
                case PSA_KEY_USAGE_SIGN_MESSAGE:
                case PSA_KEY_USAGE_SIGN_HASH:
                case PSA_KEY_USAGE_VERIFY_MESSAGE:
                case PSA_KEY_USAGE_VERIFY_HASH:
                    if (!sign_ok) {
                        return MBEDTLS_ERR_PK_TYPE_MISMATCH;
                    }
#if defined(MBEDTLS_ECDSA_DETERMINISTIC)
                    alg = PSA_ALG_DETERMINISTIC_ECDSA(PSA_ALG_ANY_HASH);
#else
                    alg = PSA_ALG_ECDSA(PSA_ALG_ANY_HASH);
#endif
                    break;
                case PSA_KEY_USAGE_DERIVE:
                    alg = PSA_ALG_ECDH;
                    if (!derive_ok) {
                        return MBEDTLS_ERR_PK_TYPE_MISMATCH;
                    }
                    break;
                default:
                    return MBEDTLS_ERR_PK_TYPE_MISMATCH;
            }
            if (want_private && !has_private) {
                return MBEDTLS_ERR_PK_TYPE_MISMATCH;
            }
            psa_set_key_type(attributes, (want_private ?
                                          PSA_KEY_TYPE_ECC_KEY_PAIR(family) :
                                          PSA_KEY_TYPE_ECC_PUBLIC_KEY(family)));
            psa_set_key_bits(attributes, bits);
            psa_set_key_algorithm(attributes, alg);
            break;
        }
#endif /* MBEDTLS_PK_HAVE_ECC_KEYS */

#if defined(MBEDTLS_PK_RSA_ALT_SUPPORT)
        case MBEDTLS_PK_RSA_ALT:
            return MBEDTLS_ERR_PK_FEATURE_UNAVAILABLE;
#endif /* MBEDTLS_PK_RSA_ALT_SUPPORT */

#if defined(MBEDTLS_USE_PSA_CRYPTO)
        case MBEDTLS_PK_OPAQUE:
        {
            psa_key_attributes_t old_attributes = PSA_KEY_ATTRIBUTES_INIT;
            psa_status_t status = PSA_ERROR_CORRUPTION_DETECTED;
            status = psa_get_key_attributes(pk->priv_id, &old_attributes);
            if (status != PSA_SUCCESS) {
                return MBEDTLS_ERR_PK_BAD_INPUT_DATA;
            }
            psa_key_type_t old_type = psa_get_key_type(&old_attributes);
            switch (usage) {
                case PSA_KEY_USAGE_SIGN_MESSAGE:
                case PSA_KEY_USAGE_SIGN_HASH:
                case PSA_KEY_USAGE_VERIFY_MESSAGE:
                case PSA_KEY_USAGE_VERIFY_HASH:
                    if (!(PSA_KEY_TYPE_IS_ECC_KEY_PAIR(old_type) ||
                          old_type == PSA_KEY_TYPE_RSA_KEY_PAIR)) {
                        return MBEDTLS_ERR_PK_TYPE_MISMATCH;
                    }
                    break;
                case PSA_KEY_USAGE_DECRYPT:
                case PSA_KEY_USAGE_ENCRYPT:
                    if (old_type != PSA_KEY_TYPE_RSA_KEY_PAIR) {
                        return MBEDTLS_ERR_PK_TYPE_MISMATCH;
                    }
                    break;
                case PSA_KEY_USAGE_DERIVE:
                    if (!(PSA_KEY_TYPE_IS_ECC_KEY_PAIR(old_type))) {
                        return MBEDTLS_ERR_PK_TYPE_MISMATCH;
                    }
                    break;
                default:
                    return MBEDTLS_ERR_PK_TYPE_MISMATCH;
            }
            psa_key_type_t new_type = old_type;
            /* Opaque keys are always key pairs, so we don't need a check
             * on the input if the required usage is private. We just need
             * to adjust the type correctly if the required usage is public. */
            if (!want_private) {
                new_type = PSA_KEY_TYPE_PUBLIC_KEY_OF_KEY_PAIR(new_type);
            }
            more_usage = psa_get_key_usage_flags(&old_attributes);
            if ((usage & more_usage) == 0) {
                return MBEDTLS_ERR_PK_TYPE_MISMATCH;
            }
            psa_set_key_type(attributes, new_type);
            psa_set_key_bits(attributes, psa_get_key_bits(&old_attributes));
            psa_set_key_algorithm(attributes, psa_get_key_algorithm(&old_attributes));
            break;
        }
#endif /* MBEDTLS_USE_PSA_CRYPTO */

        default:
            return MBEDTLS_ERR_PK_BAD_INPUT_DATA;
    }

    psa_set_key_usage_flags(attributes, more_usage);
    psa_set_key_enrollment_algorithm(attributes, PSA_ALG_NONE);

    return 0;
}

#if defined(MBEDTLS_PK_USE_PSA_EC_DATA) || defined(MBEDTLS_USE_PSA_CRYPTO)
static psa_status_t export_import_into_psa(mbedtls_svc_key_id_t old_key_id,
                                           const psa_key_attributes_t *attributes,
                                           mbedtls_svc_key_id_t *new_key_id)
{
    unsigned char key_buffer[PSA_EXPORT_KEY_PAIR_MAX_SIZE];
    size_t key_length = 0;
    psa_status_t status = psa_export_key(old_key_id,
                                         key_buffer, sizeof(key_buffer),
                                         &key_length);
    if (status != PSA_SUCCESS) {
        return status;
    }
    status = psa_import_key(attributes, key_buffer, key_length, new_key_id);
    mbedtls_platform_zeroize(key_buffer, key_length);
    return status;
}

static int copy_into_psa(mbedtls_svc_key_id_t old_key_id,
                         const psa_key_attributes_t *attributes,
                         mbedtls_svc_key_id_t *new_key_id)
{
    /* Normally, we prefer copying: it's more efficient and works even
     * for non-exportable keys. */
    psa_status_t status = psa_copy_key(old_key_id, attributes, new_key_id);
    if (status == PSA_ERROR_NOT_PERMITTED /*missing COPY usage*/ ||
        status == PSA_ERROR_INVALID_ARGUMENT /*incompatible policy*/) {
        /* There are edge cases where copying won't work, but export+import
         * might:
         * - If the old key does not allow PSA_KEY_USAGE_COPY.
         * - If the old key's usage does not allow what attributes wants.
         *   Because the key was intended for use in the pk module, and may
         *   have had a policy chosen solely for what pk needs rather than
         *   based on a detailed understanding of PSA policies, we are a bit
         *   more liberal than psa_copy_key() here.
         */
        /* Here we need to check that the types match, otherwise we risk
         * importing nonsensical data. */
        psa_key_attributes_t old_attributes = PSA_KEY_ATTRIBUTES_INIT;
        status = psa_get_key_attributes(old_key_id, &old_attributes);
        if (status != PSA_SUCCESS) {
            return MBEDTLS_ERR_PK_BAD_INPUT_DATA;
        }
        psa_key_type_t old_type = psa_get_key_type(&old_attributes);
        psa_reset_key_attributes(&old_attributes);
        if (old_type != psa_get_key_type(attributes)) {
            return MBEDTLS_ERR_PK_TYPE_MISMATCH;
        }
        status = export_import_into_psa(old_key_id, attributes, new_key_id);
    }
    return PSA_PK_TO_MBEDTLS_ERR(status);
}
#endif /* MBEDTLS_PK_USE_PSA_EC_DATA || MBEDTLS_USE_PSA_CRYPTO */

static int import_pair_into_psa(const mbedtls_pk_context *pk,
                                const psa_key_attributes_t *attributes,
                                mbedtls_svc_key_id_t *key_id)
{
    switch (mbedtls_pk_get_type(pk)) {
#if defined(MBEDTLS_RSA_C)
        case MBEDTLS_PK_RSA:
        {
            if (psa_get_key_type(attributes) != PSA_KEY_TYPE_RSA_KEY_PAIR) {
                return MBEDTLS_ERR_PK_TYPE_MISMATCH;
            }
            unsigned char key_buffer[
                PSA_KEY_EXPORT_RSA_KEY_PAIR_MAX_SIZE(PSA_VENDOR_RSA_MAX_KEY_BITS)];
            unsigned char *const key_end = key_buffer + sizeof(key_buffer);
            unsigned char *key_data = key_end;
            int ret = mbedtls_rsa_write_key(mbedtls_pk_rsa(*pk),
                                            key_buffer, &key_data);
            if (ret < 0) {
                return ret;
            }
            size_t key_length = key_end - key_data;
            ret = PSA_PK_TO_MBEDTLS_ERR(psa_import_key(attributes,
                                                       key_data, key_length,
                                                       key_id));
            mbedtls_platform_zeroize(key_data, key_length);
            return ret;
        }
#endif /* MBEDTLS_RSA_C */

#if defined(MBEDTLS_PK_HAVE_ECC_KEYS)
        case MBEDTLS_PK_ECKEY:
        case MBEDTLS_PK_ECKEY_DH:
        case MBEDTLS_PK_ECDSA:
        {
            /* We need to check the curve family, otherwise the import could
             * succeed with nonsensical data.
             * We don't check the bit-size: it's optional in attributes,
             * and if it's specified, psa_import_key() will know from the key
             * data length and will check that the bit-size matches. */
            psa_key_type_t to_type = psa_get_key_type(attributes);
#if defined(MBEDTLS_PK_USE_PSA_EC_DATA)
            psa_ecc_family_t from_family = pk->ec_family;
#else /* MBEDTLS_PK_USE_PSA_EC_DATA */
            const mbedtls_ecp_keypair *ec = mbedtls_pk_ec_ro(*pk);
            size_t from_bits = 0;
            psa_ecc_family_t from_family = mbedtls_ecc_group_to_psa(ec->grp.id,
                                                                    &from_bits);
#endif /* MBEDTLS_PK_USE_PSA_EC_DATA */
            if (to_type != PSA_KEY_TYPE_ECC_KEY_PAIR(from_family)) {
                return MBEDTLS_ERR_PK_TYPE_MISMATCH;
            }

#if defined(MBEDTLS_PK_USE_PSA_EC_DATA)
            if (mbedtls_svc_key_id_is_null(pk->priv_id)) {
                /* We have a public key and want a key pair. */
                return MBEDTLS_ERR_PK_TYPE_MISMATCH;
            }
            return copy_into_psa(pk->priv_id, attributes, key_id);
#else /* MBEDTLS_PK_USE_PSA_EC_DATA */
            if (ec->d.n == 0) {
                /* Private key not set. Assume the input is a public key only.
                 * (The other possibility is that it's an incomplete object
                 * where the group is set but neither the public key nor
                 * the private key. This is not possible through ecp.h
                 * functions, so we don't bother reporting a more suitable
                 * error in that case.) */
                return MBEDTLS_ERR_PK_TYPE_MISMATCH;
            }
            unsigned char key_buffer[PSA_BITS_TO_BYTES(PSA_VENDOR_ECC_MAX_CURVE_BITS)];
            size_t key_length = 0;
            int ret = mbedtls_ecp_write_key_ext(ec, &key_length,
                                                key_buffer, sizeof(key_buffer));
            if (ret < 0) {
                return ret;
            }
            ret = PSA_PK_TO_MBEDTLS_ERR(psa_import_key(attributes,
                                                       key_buffer, key_length,
                                                       key_id));
            mbedtls_platform_zeroize(key_buffer, key_length);
            return ret;
#endif /* MBEDTLS_PK_USE_PSA_EC_DATA */
        }
#endif /* MBEDTLS_PK_HAVE_ECC_KEYS */

#if defined(MBEDTLS_USE_PSA_CRYPTO)
        case MBEDTLS_PK_OPAQUE:
            return copy_into_psa(pk->priv_id, attributes, key_id);
#endif /* MBEDTLS_USE_PSA_CRYPTO */

        default:
            return MBEDTLS_ERR_PK_BAD_INPUT_DATA;
    }
}

static int import_public_into_psa(const mbedtls_pk_context *pk,
                                  const psa_key_attributes_t *attributes,
                                  mbedtls_svc_key_id_t *key_id)
{
    psa_key_type_t psa_type = psa_get_key_type(attributes);

#if defined(MBEDTLS_RSA_C) ||                                           \
    (defined(MBEDTLS_PK_HAVE_ECC_KEYS) && !defined(MBEDTLS_PK_USE_PSA_EC_DATA)) || \
    defined(MBEDTLS_USE_PSA_CRYPTO)
    unsigned char key_buffer[PSA_EXPORT_PUBLIC_KEY_MAX_SIZE];
#endif
    unsigned char *key_data = NULL;
    size_t key_length = 0;

    switch (mbedtls_pk_get_type(pk)) {
#if defined(MBEDTLS_RSA_C)
        case MBEDTLS_PK_RSA:
        {
            if (psa_type != PSA_KEY_TYPE_RSA_PUBLIC_KEY) {
                return MBEDTLS_ERR_PK_TYPE_MISMATCH;
            }
            unsigned char *const key_end = key_buffer + sizeof(key_buffer);
            key_data = key_end;
            int ret = mbedtls_rsa_write_pubkey(mbedtls_pk_rsa(*pk),
                                               key_buffer, &key_data);
            if (ret < 0) {
                return ret;
            }
            key_length = (size_t) ret;
            break;
        }
#endif /*MBEDTLS_RSA_C */

#if defined(MBEDTLS_PK_HAVE_ECC_KEYS)
        case MBEDTLS_PK_ECKEY:
        case MBEDTLS_PK_ECKEY_DH:
        case MBEDTLS_PK_ECDSA:
        {
            /* We need to check the curve family, otherwise the import could
             * succeed with nonsensical data.
             * We don't check the bit-size: it's optional in attributes,
             * and if it's specified, psa_import_key() will know from the key
             * data length and will check that the bit-size matches. */
#if defined(MBEDTLS_PK_USE_PSA_EC_DATA)
            if (psa_type != PSA_KEY_TYPE_ECC_PUBLIC_KEY(pk->ec_family)) {
                return MBEDTLS_ERR_PK_TYPE_MISMATCH;
            }
            key_data = (unsigned char *) pk->pub_raw;
            key_length = pk->pub_raw_len;
#else /* MBEDTLS_PK_USE_PSA_EC_DATA */
            const mbedtls_ecp_keypair *ec = mbedtls_pk_ec_ro(*pk);
            size_t from_bits = 0;
            psa_ecc_family_t from_family = mbedtls_ecc_group_to_psa(ec->grp.id,
                                                                    &from_bits);
            if (psa_type != PSA_KEY_TYPE_ECC_PUBLIC_KEY(from_family)) {
                return MBEDTLS_ERR_PK_TYPE_MISMATCH;
            }
            int ret = mbedtls_ecp_write_public_key(
                ec, MBEDTLS_ECP_PF_UNCOMPRESSED,
                &key_length, key_buffer, sizeof(key_buffer));
            if (ret < 0) {
                return ret;
            }
            key_data = key_buffer;
#endif /* MBEDTLS_PK_USE_PSA_EC_DATA */
            break;
        }
#endif /* MBEDTLS_PK_HAVE_ECC_KEYS */

#if defined(MBEDTLS_USE_PSA_CRYPTO)
        case MBEDTLS_PK_OPAQUE:
        {
            psa_key_attributes_t old_attributes = PSA_KEY_ATTRIBUTES_INIT;
            psa_status_t status =
                psa_get_key_attributes(pk->priv_id, &old_attributes);
            if (status != PSA_SUCCESS) {
                return MBEDTLS_ERR_PK_BAD_INPUT_DATA;
            }
            psa_key_type_t old_type = psa_get_key_type(&old_attributes);
            psa_reset_key_attributes(&old_attributes);
            if (psa_type != PSA_KEY_TYPE_PUBLIC_KEY_OF_KEY_PAIR(old_type)) {
                return MBEDTLS_ERR_PK_TYPE_MISMATCH;
            }
            status = psa_export_public_key(pk->priv_id,
                                           key_buffer, sizeof(key_buffer),
                                           &key_length);
            if (status != PSA_SUCCESS) {
                return PSA_PK_TO_MBEDTLS_ERR(status);
            }
            key_data = key_buffer;
            break;
        }
#endif /* MBEDTLS_USE_PSA_CRYPTO */

        default:
            return MBEDTLS_ERR_PK_BAD_INPUT_DATA;
    }

    return PSA_PK_TO_MBEDTLS_ERR(psa_import_key(attributes,
                                                key_data, key_length,
                                                key_id));
}

int mbedtls_pk_import_into_psa(const mbedtls_pk_context *pk,
                               const psa_key_attributes_t *attributes,
                               mbedtls_svc_key_id_t *key_id)
{
    /* Set the output immediately so that it won't contain garbage even
     * if we error out before calling psa_import_key(). */
    *key_id = MBEDTLS_SVC_KEY_ID_INIT;

#if defined(MBEDTLS_PK_RSA_ALT_SUPPORT)
    if (mbedtls_pk_get_type(pk) == MBEDTLS_PK_RSA_ALT) {
        return MBEDTLS_ERR_PK_FEATURE_UNAVAILABLE;
    }
#endif /* MBEDTLS_PK_RSA_ALT_SUPPORT */

    int want_public = PSA_KEY_TYPE_IS_PUBLIC_KEY(psa_get_key_type(attributes));
    if (want_public) {
        return import_public_into_psa(pk, attributes, key_id);
    } else {
        return import_pair_into_psa(pk, attributes, key_id);
    }
}
#endif /* MBEDTLS_PSA_CRYPTO_C */

/*
 * Helper for mbedtls_pk_sign and mbedtls_pk_verify
 */
static inline int pk_hashlen_helper(mbedtls_md_type_t md_alg, size_t *hash_len)
{
    if (*hash_len != 0) {
        return 0;
    }

    *hash_len = mbedtls_md_get_size_from_type(md_alg);

    if (*hash_len == 0) {
        return -1;
    }

    return 0;
}

#if defined(MBEDTLS_ECDSA_C) && defined(MBEDTLS_ECP_RESTARTABLE)
/*
 * Helper to set up a restart context if needed
 */
static int pk_restart_setup(mbedtls_pk_restart_ctx *ctx,
                            const mbedtls_pk_info_t *info)
{
    /* Don't do anything if already set up or invalid */
    if (ctx == NULL || ctx->pk_info != NULL) {
        return 0;
    }

    /* Should never happen when we're called */
    if (info->rs_alloc_func == NULL || info->rs_free_func == NULL) {
        return MBEDTLS_ERR_PK_BAD_INPUT_DATA;
    }

    if ((ctx->rs_ctx = info->rs_alloc_func()) == NULL) {
        return MBEDTLS_ERR_PK_ALLOC_FAILED;
    }

    ctx->pk_info = info;

    return 0;
}
#endif /* MBEDTLS_ECDSA_C && MBEDTLS_ECP_RESTARTABLE */

/*
 * Verify a signature (restartable)
 */
int mbedtls_pk_verify_restartable(mbedtls_pk_context *ctx,
                                  mbedtls_md_type_t md_alg,
                                  const unsigned char *hash, size_t hash_len,
                                  const unsigned char *sig, size_t sig_len,
                                  mbedtls_pk_restart_ctx *rs_ctx)
{
    if ((md_alg != MBEDTLS_MD_NONE || hash_len != 0) && hash == NULL) {
        return MBEDTLS_ERR_PK_BAD_INPUT_DATA;
    }

    if (ctx->pk_info == NULL ||
        pk_hashlen_helper(md_alg, &hash_len) != 0) {
        return MBEDTLS_ERR_PK_BAD_INPUT_DATA;
    }

#if defined(MBEDTLS_ECDSA_C) && defined(MBEDTLS_ECP_RESTARTABLE)
    /* optimization: use non-restartable version if restart disabled */
    if (rs_ctx != NULL &&
        mbedtls_ecp_restart_is_enabled() &&
        ctx->pk_info->verify_rs_func != NULL) {
        int ret = MBEDTLS_ERR_ERROR_CORRUPTION_DETECTED;

        if ((ret = pk_restart_setup(rs_ctx, ctx->pk_info)) != 0) {
            return ret;
        }

        ret = ctx->pk_info->verify_rs_func(ctx,
                                           md_alg, hash, hash_len, sig, sig_len, rs_ctx->rs_ctx);

        if (ret != MBEDTLS_ERR_ECP_IN_PROGRESS) {
            mbedtls_pk_restart_free(rs_ctx);
        }

        return ret;
    }
#else /* MBEDTLS_ECDSA_C && MBEDTLS_ECP_RESTARTABLE */
    (void) rs_ctx;
#endif /* MBEDTLS_ECDSA_C && MBEDTLS_ECP_RESTARTABLE */

    if (ctx->pk_info->verify_func == NULL) {
        return MBEDTLS_ERR_PK_TYPE_MISMATCH;
    }

    return ctx->pk_info->verify_func(ctx, md_alg, hash, hash_len,
                                     sig, sig_len);
}

/*
 * Verify a signature
 */
int mbedtls_pk_verify(mbedtls_pk_context *ctx, mbedtls_md_type_t md_alg,
                      const unsigned char *hash, size_t hash_len,
                      const unsigned char *sig, size_t sig_len)
{
    return mbedtls_pk_verify_restartable(ctx, md_alg, hash, hash_len,
                                         sig, sig_len, NULL);
}

/*
 * Verify a signature with options
 */
int mbedtls_pk_verify_ext(mbedtls_pk_type_t type, const void *options,
                          mbedtls_pk_context *ctx, mbedtls_md_type_t md_alg,
                          const unsigned char *hash, size_t hash_len,
                          const unsigned char *sig, size_t sig_len)
{
    if ((md_alg != MBEDTLS_MD_NONE || hash_len != 0) && hash == NULL) {
        return MBEDTLS_ERR_PK_BAD_INPUT_DATA;
    }

    if (ctx->pk_info == NULL) {
        return MBEDTLS_ERR_PK_BAD_INPUT_DATA;
    }

    if (!mbedtls_pk_can_do(ctx, type)) {
        return MBEDTLS_ERR_PK_TYPE_MISMATCH;
    }

    if (type != MBEDTLS_PK_RSASSA_PSS) {
        /* General case: no options */
        if (options != NULL) {
            return MBEDTLS_ERR_PK_BAD_INPUT_DATA;
        }

        return mbedtls_pk_verify(ctx, md_alg, hash, hash_len, sig, sig_len);
    }

#if defined(MBEDTLS_RSA_C) && defined(MBEDTLS_PKCS1_V21)
    int ret = MBEDTLS_ERR_ERROR_CORRUPTION_DETECTED;
    const mbedtls_pk_rsassa_pss_options *pss_opts;

#if SIZE_MAX > UINT_MAX
    if (md_alg == MBEDTLS_MD_NONE && UINT_MAX < hash_len) {
        return MBEDTLS_ERR_PK_BAD_INPUT_DATA;
    }
#endif

    if (options == NULL) {
        return MBEDTLS_ERR_PK_BAD_INPUT_DATA;
    }

    pss_opts = (const mbedtls_pk_rsassa_pss_options *) options;

#if defined(MBEDTLS_USE_PSA_CRYPTO)
    if (pss_opts->mgf1_hash_id == md_alg) {
        unsigned char buf[MBEDTLS_PK_RSA_PUB_DER_MAX_BYTES];
        unsigned char *p;
        int key_len;
        size_t signature_length;
        psa_status_t status = PSA_ERROR_DATA_CORRUPT;
        psa_status_t destruction_status = PSA_ERROR_DATA_CORRUPT;

        psa_algorithm_t psa_md_alg = mbedtls_md_psa_alg_from_type(md_alg);
        mbedtls_svc_key_id_t key_id = MBEDTLS_SVC_KEY_ID_INIT;
        psa_key_attributes_t attributes = PSA_KEY_ATTRIBUTES_INIT;
        psa_algorithm_t psa_sig_alg = PSA_ALG_RSA_PSS_ANY_SALT(psa_md_alg);
        p = buf + sizeof(buf);
        key_len = mbedtls_pk_write_pubkey(&p, buf, ctx);

        if (key_len < 0) {
            return key_len;
        }

        psa_set_key_type(&attributes, PSA_KEY_TYPE_RSA_PUBLIC_KEY);
        psa_set_key_usage_flags(&attributes, PSA_KEY_USAGE_VERIFY_HASH);
        psa_set_key_algorithm(&attributes, psa_sig_alg);

        status = psa_import_key(&attributes,
                                buf + sizeof(buf) - key_len, key_len,
                                &key_id);
        if (status != PSA_SUCCESS) {
            psa_destroy_key(key_id);
            return PSA_PK_TO_MBEDTLS_ERR(status);
        }

        /* This function requires returning MBEDTLS_ERR_PK_SIG_LEN_MISMATCH
         * on a valid signature with trailing data in a buffer, but
         * mbedtls_psa_rsa_verify_hash requires the sig_len to be exact,
         * so for this reason the passed sig_len is overwritten. Smaller
         * signature lengths should not be accepted for verification. */
        signature_length = sig_len > mbedtls_pk_get_len(ctx) ?
                           mbedtls_pk_get_len(ctx) : sig_len;
        status = psa_verify_hash(key_id, psa_sig_alg, hash,
                                 hash_len, sig, signature_length);
        destruction_status = psa_destroy_key(key_id);

        if (status == PSA_SUCCESS && sig_len > mbedtls_pk_get_len(ctx)) {
            return MBEDTLS_ERR_PK_SIG_LEN_MISMATCH;
        }

        if (status == PSA_SUCCESS) {
            status = destruction_status;
        }

        return PSA_PK_RSA_TO_MBEDTLS_ERR(status);
    } else
#endif /* MBEDTLS_USE_PSA_CRYPTO */
    {
        if (sig_len < mbedtls_pk_get_len(ctx)) {
            return MBEDTLS_ERR_RSA_VERIFY_FAILED;
        }

        ret = mbedtls_rsa_rsassa_pss_verify_ext(mbedtls_pk_rsa(*ctx),
                                                md_alg, (unsigned int) hash_len, hash,
                                                pss_opts->mgf1_hash_id,
                                                pss_opts->expected_salt_len,
                                                sig);
        if (ret != 0) {
            return ret;
        }

        if (sig_len > mbedtls_pk_get_len(ctx)) {
            return MBEDTLS_ERR_PK_SIG_LEN_MISMATCH;
        }

        return 0;
    }
#else
    return MBEDTLS_ERR_PK_FEATURE_UNAVAILABLE;
#endif /* MBEDTLS_RSA_C && MBEDTLS_PKCS1_V21 */
}

/*
 * Make a signature (restartable)
 */
int mbedtls_pk_sign_restartable(mbedtls_pk_context *ctx,
                                mbedtls_md_type_t md_alg,
                                const unsigned char *hash, size_t hash_len,
                                unsigned char *sig, size_t sig_size, size_t *sig_len,
                                int (*f_rng)(void *, unsigned char *, size_t), void *p_rng,
                                mbedtls_pk_restart_ctx *rs_ctx)
{
    if ((md_alg != MBEDTLS_MD_NONE || hash_len != 0) && hash == NULL) {
        return MBEDTLS_ERR_PK_BAD_INPUT_DATA;
    }

    if (ctx->pk_info == NULL || pk_hashlen_helper(md_alg, &hash_len) != 0) {
        return MBEDTLS_ERR_PK_BAD_INPUT_DATA;
    }

#if defined(MBEDTLS_ECDSA_C) && defined(MBEDTLS_ECP_RESTARTABLE)
    /* optimization: use non-restartable version if restart disabled */
    if (rs_ctx != NULL &&
        mbedtls_ecp_restart_is_enabled() &&
        ctx->pk_info->sign_rs_func != NULL) {
        int ret = MBEDTLS_ERR_ERROR_CORRUPTION_DETECTED;

        if ((ret = pk_restart_setup(rs_ctx, ctx->pk_info)) != 0) {
            return ret;
        }

        ret = ctx->pk_info->sign_rs_func(ctx, md_alg,
                                         hash, hash_len,
                                         sig, sig_size, sig_len,
                                         f_rng, p_rng, rs_ctx->rs_ctx);

        if (ret != MBEDTLS_ERR_ECP_IN_PROGRESS) {
            mbedtls_pk_restart_free(rs_ctx);
        }

        return ret;
    }
#else /* MBEDTLS_ECDSA_C && MBEDTLS_ECP_RESTARTABLE */
    (void) rs_ctx;
#endif /* MBEDTLS_ECDSA_C && MBEDTLS_ECP_RESTARTABLE */

    if (ctx->pk_info->sign_func == NULL) {
        return MBEDTLS_ERR_PK_TYPE_MISMATCH;
    }

    return ctx->pk_info->sign_func(ctx, md_alg,
                                   hash, hash_len,
                                   sig, sig_size, sig_len,
                                   f_rng, p_rng);
}

/*
 * Make a signature
 */
int mbedtls_pk_sign(mbedtls_pk_context *ctx, mbedtls_md_type_t md_alg,
                    const unsigned char *hash, size_t hash_len,
                    unsigned char *sig, size_t sig_size, size_t *sig_len,
                    int (*f_rng)(void *, unsigned char *, size_t), void *p_rng)
{
    return mbedtls_pk_sign_restartable(ctx, md_alg, hash, hash_len,
                                       sig, sig_size, sig_len,
                                       f_rng, p_rng, NULL);
}

/*
 * Make a signature given a signature type.
 */
int mbedtls_pk_sign_ext(mbedtls_pk_type_t pk_type,
                        mbedtls_pk_context *ctx,
                        mbedtls_md_type_t md_alg,
                        const unsigned char *hash, size_t hash_len,
                        unsigned char *sig, size_t sig_size, size_t *sig_len,
                        int (*f_rng)(void *, unsigned char *, size_t),
                        void *p_rng)
{
    if (ctx->pk_info == NULL) {
        return MBEDTLS_ERR_PK_BAD_INPUT_DATA;
    }

    if (!mbedtls_pk_can_do(ctx, pk_type)) {
        return MBEDTLS_ERR_PK_TYPE_MISMATCH;
    }

    if (pk_type != MBEDTLS_PK_RSASSA_PSS) {
        return mbedtls_pk_sign(ctx, md_alg, hash, hash_len,
                               sig, sig_size, sig_len, f_rng, p_rng);
    }

#if defined(MBEDTLS_RSA_C) && defined(MBEDTLS_PKCS1_V21)

#if defined(MBEDTLS_USE_PSA_CRYPTO)
    const psa_algorithm_t psa_md_alg = mbedtls_md_psa_alg_from_type(md_alg);
    if (psa_md_alg == 0) {
        return MBEDTLS_ERR_PK_BAD_INPUT_DATA;
    }

    if (mbedtls_pk_get_type(ctx) == MBEDTLS_PK_OPAQUE) {
        psa_key_attributes_t key_attr = PSA_KEY_ATTRIBUTES_INIT;
        psa_algorithm_t psa_alg, psa_enrollment_alg, sign_alg;
        psa_status_t status;

        status = psa_get_key_attributes(ctx->priv_id, &key_attr);
        if (status != PSA_SUCCESS) {
            return PSA_PK_RSA_TO_MBEDTLS_ERR(status);
        }
        psa_alg = psa_get_key_algorithm(&key_attr);
        psa_enrollment_alg = psa_get_key_enrollment_algorithm(&key_attr);
        psa_reset_key_attributes(&key_attr);

        /* Since we're PK type is MBEDTLS_PK_RSASSA_PSS at least one between
         * alg and enrollment alg should be of type RSA_PSS. */
        if (PSA_ALG_IS_RSA_PSS(psa_alg)) {
            sign_alg = psa_alg;
        } else if (PSA_ALG_IS_RSA_PSS(psa_enrollment_alg)) {
            sign_alg = psa_enrollment_alg;
        } else {
            /* The opaque key has no RSA PSS algorithm associated. */
            return MBEDTLS_ERR_PK_BAD_INPUT_DATA;
        }
        /* Adjust the hashing algorithm. */
        sign_alg = (sign_alg & ~PSA_ALG_HASH_MASK) | PSA_ALG_GET_HASH(psa_md_alg);

        status = psa_sign_hash(ctx->priv_id, sign_alg,
                               hash, hash_len,
                               sig, sig_size, sig_len);
        return PSA_PK_RSA_TO_MBEDTLS_ERR(status);
    }

    return mbedtls_pk_psa_rsa_sign_ext(PSA_ALG_RSA_PSS(psa_md_alg),
                                       ctx->pk_ctx, hash, hash_len,
                                       sig, sig_size, sig_len);
#else /* MBEDTLS_USE_PSA_CRYPTO */

    if (sig_size < mbedtls_pk_get_len(ctx)) {
        return MBEDTLS_ERR_PK_BUFFER_TOO_SMALL;
    }

    if (pk_hashlen_helper(md_alg, &hash_len) != 0) {
        return MBEDTLS_ERR_PK_BAD_INPUT_DATA;
    }

    mbedtls_rsa_context *const rsa_ctx = mbedtls_pk_rsa(*ctx);

    const int ret = mbedtls_rsa_rsassa_pss_sign_no_mode_check(rsa_ctx, f_rng, p_rng, md_alg,
                                                              (unsigned int) hash_len, hash, sig);
    if (ret == 0) {
        *sig_len = rsa_ctx->len;
    }
    return ret;

#endif /* MBEDTLS_USE_PSA_CRYPTO */

#else
    return MBEDTLS_ERR_PK_FEATURE_UNAVAILABLE;
#endif /* MBEDTLS_RSA_C && MBEDTLS_PKCS1_V21 */
}

/*
 * Decrypt message
 */
int mbedtls_pk_decrypt(mbedtls_pk_context *ctx,
                       const unsigned char *input, size_t ilen,
                       unsigned char *output, size_t *olen, size_t osize,
                       int (*f_rng)(void *, unsigned char *, size_t), void *p_rng)
{
    if (ctx->pk_info == NULL) {
        return MBEDTLS_ERR_PK_BAD_INPUT_DATA;
    }

    if (ctx->pk_info->decrypt_func == NULL) {
        return MBEDTLS_ERR_PK_TYPE_MISMATCH;
    }

    return ctx->pk_info->decrypt_func(ctx, input, ilen,
                                      output, olen, osize, f_rng, p_rng);
}

/*
 * Encrypt message
 */
int mbedtls_pk_encrypt(mbedtls_pk_context *ctx,
                       const unsigned char *input, size_t ilen,
                       unsigned char *output, size_t *olen, size_t osize,
                       int (*f_rng)(void *, unsigned char *, size_t), void *p_rng)
{
    if (ctx->pk_info == NULL) {
        return MBEDTLS_ERR_PK_BAD_INPUT_DATA;
    }

    if (ctx->pk_info->encrypt_func == NULL) {
        return MBEDTLS_ERR_PK_TYPE_MISMATCH;
    }

    return ctx->pk_info->encrypt_func(ctx, input, ilen,
                                      output, olen, osize, f_rng, p_rng);
}

/*
 * Check public-private key pair
 */
int mbedtls_pk_check_pair(const mbedtls_pk_context *pub,
                          const mbedtls_pk_context *prv,
                          int (*f_rng)(void *, unsigned char *, size_t),
                          void *p_rng)
{
    if (pub->pk_info == NULL ||
        prv->pk_info == NULL) {
        return MBEDTLS_ERR_PK_BAD_INPUT_DATA;
    }

    if (f_rng == NULL) {
        return MBEDTLS_ERR_PK_BAD_INPUT_DATA;
    }

    if (prv->pk_info->check_pair_func == NULL) {
        return MBEDTLS_ERR_PK_FEATURE_UNAVAILABLE;
    }

    if (prv->pk_info->type == MBEDTLS_PK_RSA_ALT) {
        if (pub->pk_info->type != MBEDTLS_PK_RSA) {
            return MBEDTLS_ERR_PK_TYPE_MISMATCH;
        }
    } else {
        if ((prv->pk_info->type != MBEDTLS_PK_OPAQUE) &&
            (pub->pk_info != prv->pk_info)) {
            return MBEDTLS_ERR_PK_TYPE_MISMATCH;
        }
    }

    return prv->pk_info->check_pair_func((mbedtls_pk_context *) pub,
                                         (mbedtls_pk_context *) prv,
                                         f_rng, p_rng);
}

/*
 * Get key size in bits
 */
size_t mbedtls_pk_get_bitlen(const mbedtls_pk_context *ctx)
{
    /* For backward compatibility, accept NULL or a context that
     * isn't set up yet, and return a fake value that should be safe. */
    if (ctx == NULL || ctx->pk_info == NULL) {
        return 0;
    }

    return ctx->pk_info->get_bitlen((mbedtls_pk_context *) ctx);
}

/*
 * Export debug information
 */
int mbedtls_pk_debug(const mbedtls_pk_context *ctx, mbedtls_pk_debug_item *items)
{
    if (ctx->pk_info == NULL) {
        return MBEDTLS_ERR_PK_BAD_INPUT_DATA;
    }

    if (ctx->pk_info->debug_func == NULL) {
        return MBEDTLS_ERR_PK_TYPE_MISMATCH;
    }

    ctx->pk_info->debug_func((mbedtls_pk_context *) ctx, items);
    return 0;
}

/*
 * Access the PK type name
 */
const char *mbedtls_pk_get_name(const mbedtls_pk_context *ctx)
{
    if (ctx == NULL || ctx->pk_info == NULL) {
        return "invalid PK";
    }

    return ctx->pk_info->name;
}

/*
 * Access the PK type
 */
mbedtls_pk_type_t mbedtls_pk_get_type(const mbedtls_pk_context *ctx)
{
    if (ctx == NULL || ctx->pk_info == NULL) {
        return MBEDTLS_PK_NONE;
    }

    return ctx->pk_info->type;
}

<<<<<<< HEAD
#if defined(MBEDTLS_USE_PSA_CRYPTO)
/*
 * Load the key to a PSA key slot,
 * then turn the PK context into a wrapper for that key slot.
 *
 * Currently only works for EC & RSA private keys.
 */
int mbedtls_pk_wrap_as_opaque(mbedtls_pk_context *pk,
                              mbedtls_svc_key_id_t *key,
                              psa_algorithm_t alg,
                              psa_key_usage_t usage,
                              psa_algorithm_t alg2)
{
#if !defined(MBEDTLS_PK_HAVE_ECC_KEYS) && !defined(MBEDTLS_RSA_C)
    ((void) pk);
    ((void) key);
    ((void) alg);
    ((void) usage);
    ((void) alg2);
#else /* !MBEDTLS_PK_HAVE_ECC_KEYS && !MBEDTLS_RSA_C */
#if defined(MBEDTLS_PK_HAVE_ECC_KEYS)
    if (mbedtls_pk_get_type(pk) == MBEDTLS_PK_ECKEY) {
        size_t d_len;
        psa_ecc_family_t curve_id;
        psa_key_attributes_t attributes = PSA_KEY_ATTRIBUTES_INIT;
        psa_key_type_t key_type;
        size_t bits;
        psa_status_t status;

        /* export the private key material in the format PSA wants */
#if defined(MBEDTLS_PK_USE_PSA_EC_DATA)
        unsigned char d[MBEDTLS_PSA_MAX_EC_KEY_PAIR_LENGTH];
        status = psa_export_key(pk->priv_id, d, sizeof(d), &d_len);
        if (status != PSA_SUCCESS) {
            return psa_pk_status_to_mbedtls(status);
        }

        curve_id = pk->ec_family;
        bits = pk->ec_bits;
#else /* MBEDTLS_PK_USE_PSA_EC_DATA */
        unsigned char d[MBEDTLS_ECP_MAX_BYTES];
        mbedtls_ecp_keypair *ec = mbedtls_pk_ec_rw(*pk);
        int ret = MBEDTLS_ERR_ERROR_CORRUPTION_DETECTED;

        if ((ret = mbedtls_ecp_write_key_ext(ec, &d_len, d, sizeof(d))) != 0) {
            return ret;
        }

        curve_id = mbedtls_ecc_group_to_psa(ec->grp.id, &bits);
#endif /* MBEDTLS_PK_USE_PSA_EC_DATA */
        key_type = PSA_KEY_TYPE_ECC_KEY_PAIR(curve_id);

        /* prepare the key attributes */
        psa_set_key_type(&attributes, key_type);
        psa_set_key_bits(&attributes, bits);
        psa_set_key_usage_flags(&attributes, usage);
        psa_set_key_algorithm(&attributes, alg);
        if (alg2 != PSA_ALG_NONE) {
            psa_set_key_enrollment_algorithm(&attributes, alg2);
        }

        /* import private key into PSA */
        status = psa_import_key(&attributes, d, d_len, key);
        mbedtls_platform_zeroize(d, sizeof(d));
        if (status != PSA_SUCCESS) {
            return PSA_PK_TO_MBEDTLS_ERR(status);
        }

        /* make PK context wrap the key slot */
        mbedtls_pk_free(pk);
        mbedtls_pk_init(pk);

        return mbedtls_pk_setup_opaque(pk, *key);
    } else
#endif /* MBEDTLS_PK_HAVE_ECC_KEYS */
#if defined(MBEDTLS_RSA_C)
    if (mbedtls_pk_get_type(pk) == MBEDTLS_PK_RSA) {
        unsigned char buf[MBEDTLS_PK_RSA_PRV_DER_MAX_BYTES];
        psa_key_attributes_t attributes = PSA_KEY_ATTRIBUTES_INIT;
        int key_len;
        psa_status_t status;

        /* export the private key material in the format PSA wants */
        key_len = mbedtls_pk_write_key_der(pk, buf, sizeof(buf));
        if (key_len <= 0) {
            return MBEDTLS_ERR_PK_BAD_INPUT_DATA;
        }

        /* prepare the key attributes */
        psa_set_key_type(&attributes, PSA_KEY_TYPE_RSA_KEY_PAIR);
        psa_set_key_bits(&attributes, mbedtls_pk_get_bitlen(pk));
        psa_set_key_usage_flags(&attributes, usage);
        psa_set_key_algorithm(&attributes, alg);
        if (alg2 != PSA_ALG_NONE) {
            psa_set_key_enrollment_algorithm(&attributes, alg2);
        }

        /* import private key into PSA */
        status = psa_import_key(&attributes,
                                buf + sizeof(buf) - key_len,
                                key_len, key);

        mbedtls_platform_zeroize(buf, sizeof(buf));

        if (status != PSA_SUCCESS) {
            return PSA_PK_TO_MBEDTLS_ERR(status);
        }

        /* make PK context wrap the key slot */
        mbedtls_pk_free(pk);
        mbedtls_pk_init(pk);

        return mbedtls_pk_setup_opaque(pk, *key);
    } else
#endif /* MBEDTLS_RSA_C */
#endif /* !MBEDTLS_PK_HAVE_ECC_KEYS && !MBEDTLS_RSA_C */
    return MBEDTLS_ERR_PK_TYPE_MISMATCH;
}
#endif /* MBEDTLS_USE_PSA_CRYPTO */
=======
>>>>>>> e33b349c
#endif /* MBEDTLS_PK_C */<|MERGE_RESOLUTION|>--- conflicted
+++ resolved
@@ -1374,126 +1374,4 @@
     return ctx->pk_info->type;
 }
 
-<<<<<<< HEAD
-#if defined(MBEDTLS_USE_PSA_CRYPTO)
-/*
- * Load the key to a PSA key slot,
- * then turn the PK context into a wrapper for that key slot.
- *
- * Currently only works for EC & RSA private keys.
- */
-int mbedtls_pk_wrap_as_opaque(mbedtls_pk_context *pk,
-                              mbedtls_svc_key_id_t *key,
-                              psa_algorithm_t alg,
-                              psa_key_usage_t usage,
-                              psa_algorithm_t alg2)
-{
-#if !defined(MBEDTLS_PK_HAVE_ECC_KEYS) && !defined(MBEDTLS_RSA_C)
-    ((void) pk);
-    ((void) key);
-    ((void) alg);
-    ((void) usage);
-    ((void) alg2);
-#else /* !MBEDTLS_PK_HAVE_ECC_KEYS && !MBEDTLS_RSA_C */
-#if defined(MBEDTLS_PK_HAVE_ECC_KEYS)
-    if (mbedtls_pk_get_type(pk) == MBEDTLS_PK_ECKEY) {
-        size_t d_len;
-        psa_ecc_family_t curve_id;
-        psa_key_attributes_t attributes = PSA_KEY_ATTRIBUTES_INIT;
-        psa_key_type_t key_type;
-        size_t bits;
-        psa_status_t status;
-
-        /* export the private key material in the format PSA wants */
-#if defined(MBEDTLS_PK_USE_PSA_EC_DATA)
-        unsigned char d[MBEDTLS_PSA_MAX_EC_KEY_PAIR_LENGTH];
-        status = psa_export_key(pk->priv_id, d, sizeof(d), &d_len);
-        if (status != PSA_SUCCESS) {
-            return psa_pk_status_to_mbedtls(status);
-        }
-
-        curve_id = pk->ec_family;
-        bits = pk->ec_bits;
-#else /* MBEDTLS_PK_USE_PSA_EC_DATA */
-        unsigned char d[MBEDTLS_ECP_MAX_BYTES];
-        mbedtls_ecp_keypair *ec = mbedtls_pk_ec_rw(*pk);
-        int ret = MBEDTLS_ERR_ERROR_CORRUPTION_DETECTED;
-
-        if ((ret = mbedtls_ecp_write_key_ext(ec, &d_len, d, sizeof(d))) != 0) {
-            return ret;
-        }
-
-        curve_id = mbedtls_ecc_group_to_psa(ec->grp.id, &bits);
-#endif /* MBEDTLS_PK_USE_PSA_EC_DATA */
-        key_type = PSA_KEY_TYPE_ECC_KEY_PAIR(curve_id);
-
-        /* prepare the key attributes */
-        psa_set_key_type(&attributes, key_type);
-        psa_set_key_bits(&attributes, bits);
-        psa_set_key_usage_flags(&attributes, usage);
-        psa_set_key_algorithm(&attributes, alg);
-        if (alg2 != PSA_ALG_NONE) {
-            psa_set_key_enrollment_algorithm(&attributes, alg2);
-        }
-
-        /* import private key into PSA */
-        status = psa_import_key(&attributes, d, d_len, key);
-        mbedtls_platform_zeroize(d, sizeof(d));
-        if (status != PSA_SUCCESS) {
-            return PSA_PK_TO_MBEDTLS_ERR(status);
-        }
-
-        /* make PK context wrap the key slot */
-        mbedtls_pk_free(pk);
-        mbedtls_pk_init(pk);
-
-        return mbedtls_pk_setup_opaque(pk, *key);
-    } else
-#endif /* MBEDTLS_PK_HAVE_ECC_KEYS */
-#if defined(MBEDTLS_RSA_C)
-    if (mbedtls_pk_get_type(pk) == MBEDTLS_PK_RSA) {
-        unsigned char buf[MBEDTLS_PK_RSA_PRV_DER_MAX_BYTES];
-        psa_key_attributes_t attributes = PSA_KEY_ATTRIBUTES_INIT;
-        int key_len;
-        psa_status_t status;
-
-        /* export the private key material in the format PSA wants */
-        key_len = mbedtls_pk_write_key_der(pk, buf, sizeof(buf));
-        if (key_len <= 0) {
-            return MBEDTLS_ERR_PK_BAD_INPUT_DATA;
-        }
-
-        /* prepare the key attributes */
-        psa_set_key_type(&attributes, PSA_KEY_TYPE_RSA_KEY_PAIR);
-        psa_set_key_bits(&attributes, mbedtls_pk_get_bitlen(pk));
-        psa_set_key_usage_flags(&attributes, usage);
-        psa_set_key_algorithm(&attributes, alg);
-        if (alg2 != PSA_ALG_NONE) {
-            psa_set_key_enrollment_algorithm(&attributes, alg2);
-        }
-
-        /* import private key into PSA */
-        status = psa_import_key(&attributes,
-                                buf + sizeof(buf) - key_len,
-                                key_len, key);
-
-        mbedtls_platform_zeroize(buf, sizeof(buf));
-
-        if (status != PSA_SUCCESS) {
-            return PSA_PK_TO_MBEDTLS_ERR(status);
-        }
-
-        /* make PK context wrap the key slot */
-        mbedtls_pk_free(pk);
-        mbedtls_pk_init(pk);
-
-        return mbedtls_pk_setup_opaque(pk, *key);
-    } else
-#endif /* MBEDTLS_RSA_C */
-#endif /* !MBEDTLS_PK_HAVE_ECC_KEYS && !MBEDTLS_RSA_C */
-    return MBEDTLS_ERR_PK_TYPE_MISMATCH;
-}
-#endif /* MBEDTLS_USE_PSA_CRYPTO */
-=======
->>>>>>> e33b349c
 #endif /* MBEDTLS_PK_C */