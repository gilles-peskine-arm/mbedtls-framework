--- conflicted
+++ resolved
@@ -170,13 +170,8 @@
     ctx->y[0] |= ( ( ctx->tag_len - 2 ) / 2 ) << 3;
     ctx->y[0] |= ctx->q - 1;
 
-<<<<<<< HEAD
     for( i = 0, len_left = ctx->plaintext_len; i < ctx->q; i++, len_left >>= 8 )
-        ctx->y[15-i] = (unsigned char)( len_left & 0xFF );
-=======
-    for( i = 0, len_left = length; i < q; i++, len_left >>= 8 )
-        b[15-i] = MBEDTLS_BYTE_0( len_left );
->>>>>>> d951db47
+        ctx->y[15-i] = MBEDTLS_BYTE_0( len_left );
 
     if( len_left > 0 )
     {
@@ -187,25 +182,9 @@
     /* Start CBC-MAC with first block*/
     if( ( ret = mbedtls_cipher_update( &ctx->cipher_ctx, ctx->y, 16, ctx->y, &olen ) ) != 0 )
     {
-<<<<<<< HEAD
         ctx->state |= CCM_STATE__ERROR;
         return( ret );
     }
-=======
-        size_t use_len;
-        len_left = add_len;
-        src = add;
-
-        memset( b, 0, 16 );
-        MBEDTLS_PUT_UINT16_BE( add_len, b, 0 );
-
-        use_len = len_left < 16 - 2 ? len_left : 16 - 2;
-        memcpy( b + 2, src, use_len );
-        len_left -= use_len;
-        src += use_len;
-
-        UPDATE_CBC_MAC;
->>>>>>> d951db47
 
     return (0);
 }
