--- conflicted
+++ resolved
@@ -449,16 +449,9 @@
  */
 void mbedtls_dhm_free( mbedtls_dhm_context *ctx )
 {
-<<<<<<< HEAD
     if( ctx == NULL )
         return;
 
-    mbedtls_mpi_free( &ctx->pX ); mbedtls_mpi_free( &ctx->Vf );
-    mbedtls_mpi_free( &ctx->Vi ); mbedtls_mpi_free( &ctx->RP );
-    mbedtls_mpi_free( &ctx->K  ); mbedtls_mpi_free( &ctx->GY );
-    mbedtls_mpi_free( &ctx->GX ); mbedtls_mpi_free( &ctx->X  );
-    mbedtls_mpi_free( &ctx->G  ); mbedtls_mpi_free( &ctx->P  );
-=======
     mbedtls_mpi_free( &ctx->pX );
     mbedtls_mpi_free( &ctx->Vf );
     mbedtls_mpi_free( &ctx->Vi );
@@ -469,7 +462,6 @@
     mbedtls_mpi_free( &ctx->X  );
     mbedtls_mpi_free( &ctx->G  );
     mbedtls_mpi_free( &ctx->P  );
->>>>>>> 2239a868
 
     mbedtls_platform_zeroize( ctx, sizeof( mbedtls_dhm_context ) );
 }
