--- conflicted
+++ resolved
@@ -543,10 +543,9 @@
 msg "test: compat.sh RC4, DES & NULL (full config)" # ~ 2 min
 if_build_succeeded env OPENSSL_CMD="$OPENSSL_LEGACY" GNUTLS_CLI="$GNUTLS_LEGACY_CLI" GNUTLS_SERV="$GNUTLS_LEGACY_SERV" tests/compat.sh -e '3DES\|DES-CBC3' -f 'NULL\|DES\|RC4\|ARCFOUR'
 
-<<<<<<< HEAD
 msg "test: compat.sh ARIA"
 if_build_succeeded env OPENSSL_CMD="$OPENSSL_NEXT" tests/compat.sh -e '^$' -f 'ARIA'
-=======
+
 msg "build: make, full config + DEPRECATED_WARNING, gcc -O" # ~ 30s
 cleanup
 cp "$CONFIG_H" "$CONFIG_BAK"
@@ -564,7 +563,6 @@
 # Build with -O -Wextra to catch a maximum of issues.
 make CC=clang CFLAGS='-O -Werror -Wall -Wextra' lib programs
 make CC=clang CFLAGS='-O -Werror -Wall -Wextra -Wno-unused-function' tests
->>>>>>> b4ef45b4
 
 msg "test/build: curves.pl (gcc)" # ~ 4 min
 cleanup
