#!/usr/bin/env python3
"""Generate wrapper functions for PSA function calls.
"""

# Copyright The Mbed TLS Contributors
# SPDX-License-Identifier: Apache-2.0 OR GPL-2.0-or-later

### WARNING: the code in this file has not been extensively reviewed yet.
### We do not think it is harmful, but it may be below our normal standards
### for robustness and maintainability.

import argparse
import itertools
import os
from typing import Iterator, List, Optional, Tuple

import scripts_path #pylint: disable=unused-import
from mbedtls_dev import build_tree
from mbedtls_dev import c_parsing_helper
from mbedtls_dev import c_wrapper_generator
from mbedtls_dev import typing_util


class BufferParameter:
    """Description of an input or output buffer parameter sequence to a PSA function."""
    #pylint: disable=too-few-public-methods

    def __init__(self, i: int, is_output: bool,
                 buffer_name: str, size_name: str) -> None:
        """Initialize the parameter information.

        i is the index of the function argument that is the pointer to the buffer.
        The size is argument i+1. For a variable-size output, the actual length
        goes in argument i+2.

        buffer_name and size_names are the names of arguments i and i+1.
        This class does not yet help with the output length.
        """
        self.index = i
        self.buffer_name = buffer_name
        self.size_name = size_name
        self.is_output = is_output


class PSAWrapperGenerator(c_wrapper_generator.Base):
    """Generate a C source file containing wrapper functions for PSA Crypto API calls."""

    _CPP_GUARDS = ('defined(MBEDTLS_PSA_CRYPTO_C) && ' +
                   'defined(MBEDTLS_TEST_HOOKS) && \\\n    ' +
                   '!defined(RECORD_PSA_STATUS_COVERAGE_LOG)')
    _WRAPPER_NAME_PREFIX = 'mbedtls_test_wrap_'
    _WRAPPER_NAME_SUFFIX = ''

    def gather_data(self) -> None:
        root_dir = build_tree.guess_mbedtls_root()
        for header_name in ['crypto.h', 'crypto_extra.h']:
            header_path = os.path.join(root_dir, 'include', 'psa', header_name)
            c_parsing_helper.read_function_declarations(self.functions, header_path)

    _SKIP_FUNCTIONS = frozenset([
        'mbedtls_psa_external_get_random', # not a library function
        'psa_get_key_domain_parameters', # client-side function
        'psa_get_key_slot_number', # client-side function
        'psa_key_derivation_verify_bytes', # not implemented yet
        'psa_key_derivation_verify_key', # not implemented yet
        'psa_set_key_domain_parameters', # client-side function
    ])

    def _skip_function(self, function: c_wrapper_generator.FunctionInfo) -> bool:
        if function.return_type != 'psa_status_t':
            return True
        if function.name in self._SKIP_FUNCTIONS:
            return True
        return False

    # PAKE stuff: not implemented yet
    _PAKE_STUFF = frozenset([
        'psa_crypto_driver_pake_inputs_t *',
        'psa_pake_cipher_suite_t *',
    ])

    def _return_variable_name(self,
                              function: c_wrapper_generator.FunctionInfo) -> str:
        """The name of the variable that will contain the return value."""
        if function.return_type == 'psa_status_t':
            return 'status'
        return super()._return_variable_name(function)

    _FUNCTION_GUARDS = c_wrapper_generator.Base._FUNCTION_GUARDS.copy() \
        #pylint: disable=protected-access
    _FUNCTION_GUARDS.update({
        'mbedtls_psa_register_se_key': 'defined(MBEDTLS_PSA_CRYPTO_SE_C)',
        'mbedtls_psa_inject_entropy': 'defined(MBEDTLS_PSA_INJECT_ENTROPY)',
        'mbedtls_psa_external_get_random': 'defined(MBEDTLS_PSA_CRYPTO_EXTERNAL_RNG)',
        'mbedtls_psa_platform_get_builtin_key': 'defined(MBEDTLS_PSA_CRYPTO_BUILTIN_KEYS)',
    })

    @staticmethod
    def _detect_buffer_parameters(arguments: List[c_parsing_helper.ArgumentInfo],
                                  argument_names: List[str]) -> Iterator[BufferParameter]:
        """Detect function arguments that are buffers (pointer, size [,length])."""
        types = ['' if arg.suffix else arg.type for arg in arguments]
        # pairs = list of (type_of_arg_N, type_of_arg_N+1)
        # where each type_of_arg_X is the empty string if the type is an array
        # or there is no argument X.
        pairs = enumerate(itertools.zip_longest(types, types[1:], fillvalue=''))
        for i, t01 in pairs:
            if (t01[0] == 'const uint8_t *' or t01[0] == 'uint8_t *') and \
               t01[1] == 'size_t':
                yield BufferParameter(i, not t01[0].startswith('const '),
                                      argument_names[i], argument_names[i+1])

    @staticmethod
    def _write_poison_buffer_parameter(out: typing_util.Writable,
                                       param: BufferParameter,
                                       poison: bool) -> None:
        """Write poisoning or unpoisoning code for a buffer parameter.

        Write poisoning code if poison is true, unpoisoning code otherwise.
        """
        out.write('    MBEDTLS_TEST_MEMORY_{}({}, {});\n'.format(
            'POISON' if poison else 'UNPOISON',
            param.buffer_name, param.size_name
        ))

    def _write_poison_buffer_parameters(self, out: typing_util.Writable,
                                        buffer_parameters: List[BufferParameter],
                                        poison: bool) -> None:
        """Write poisoning or unpoisoning code for the buffer parameters.

        Write poisoning code if poison is true, unpoisoning code otherwise.
        """
        if not buffer_parameters:
            return
        out.write('#if defined(MBEDTLS_PSA_COPY_CALLER_BUFFERS)\n')
        for param in buffer_parameters:
            self._write_poison_buffer_parameter(out, param, poison)
        out.write('#endif /* defined(MBEDTLS_PSA_COPY_CALLER_BUFFERS) */\n')

    @staticmethod
    def _parameter_should_be_copied(function_name: str,
                                    _buffer_name: Optional[str]) -> bool:
        """Whether the specified buffer argument to a PSA function should be copied.
        """
        if function_name.startswith('psa_aead'):
            return True
        if function_name == 'psa_cipher_encrypt':
            return True
        if function_name in ('psa_key_derivation_output_bytes',
                             'psa_key_derivation_input_bytes'):
            return True
        if function_name in ('psa_import_key',
                             'psa_export_key',
                             'psa_export_public_key'):
            return True
        if function_name in ('psa_sign_message',
                             'psa_verify_message',
                             'psa_sign_hash',
                             'psa_verify_hash'):
            return True
<<<<<<< HEAD
        if function_name in ('psa_mac_update',
                             'psa_mac_sign_finish',
                             'psa_mac_verify_finish',
                             'psa_mac_compute',
                             'psa_mac_verify'):
=======
        if function_name in ('psa_hash_update',
                             'psa_hash_finish',
                             'psa_hash_verify',
                             'psa_hash_compute',
                             'psa_hash_compare'):
>>>>>>> cf3457ef
            return True
        return False

    def _write_function_call(self, out: typing_util.Writable,
                             function: c_wrapper_generator.FunctionInfo,
                             argument_names: List[str]) -> None:
        buffer_parameters = list(
            param
            for param in self._detect_buffer_parameters(function.arguments,
                                                        argument_names)
            if self._parameter_should_be_copied(function.name,
                                                function.arguments[param.index].name))
        self._write_poison_buffer_parameters(out, buffer_parameters, True)
        super()._write_function_call(out, function, argument_names)
        self._write_poison_buffer_parameters(out, buffer_parameters, False)

    def _write_prologue(self, out: typing_util.Writable, header: bool) -> None:
        super()._write_prologue(out, header)
        out.write("""
#if {}

#include <psa/crypto.h>

#include <test/memory.h>
#include <test/psa_crypto_helpers.h>
#include <test/psa_test_wrappers.h>
"""
                  .format(self._CPP_GUARDS))

    def _write_epilogue(self, out: typing_util.Writable, header: bool) -> None:
        out.write("""
#endif /* {} */
"""
                  .format(self._CPP_GUARDS))
        super()._write_epilogue(out, header)


class PSALoggingWrapperGenerator(PSAWrapperGenerator, c_wrapper_generator.Logging):
    """Generate a C source file containing wrapper functions that log PSA Crypto API calls."""

    def __init__(self, stream: str) -> None:
        super().__init__()
        self.set_stream(stream)

    _PRINTF_TYPE_CAST = c_wrapper_generator.Logging._PRINTF_TYPE_CAST.copy()
    _PRINTF_TYPE_CAST.update({
        'mbedtls_svc_key_id_t': 'unsigned',
        'psa_algorithm_t': 'unsigned',
        'psa_drv_slot_number_t': 'unsigned long long',
        'psa_key_derivation_step_t': 'int',
        'psa_key_id_t': 'unsigned',
        'psa_key_slot_number_t': 'unsigned long long',
        'psa_key_lifetime_t': 'unsigned',
        'psa_key_type_t': 'unsigned',
        'psa_key_usage_flags_t': 'unsigned',
        'psa_pake_role_t': 'int',
        'psa_pake_step_t': 'int',
        'psa_status_t': 'int',
    })

    def _printf_parameters(self, typ: str, var: str) -> Tuple[str, List[str]]:
        if typ.startswith('const '):
            typ = typ[6:]
        if typ == 'uint8_t *':
            # Skip buffers
            return '', []
        if typ.endswith('operation_t *'):
            return '', []
        if typ in self._PAKE_STUFF:
            return '', []
        if typ == 'psa_key_attributes_t *':
            return (var + '={id=%u, lifetime=0x%08x, type=0x%08x, bits=%u, alg=%08x, usage=%08x}',
                    ['(unsigned) psa_get_key_{}({})'.format(field, var)
                     for field in ['id', 'lifetime', 'type', 'bits', 'algorithm', 'usage_flags']])
        return super()._printf_parameters(typ, var)


DEFAULT_C_OUTPUT_FILE_NAME = 'tests/src/psa_test_wrappers.c'
DEFAULT_H_OUTPUT_FILE_NAME = 'tests/include/test/psa_test_wrappers.h'

def main() -> None:
    parser = argparse.ArgumentParser(description=globals()['__doc__'])
    parser.add_argument('--log',
                        help='Stream to log to (default: no logging code)')
    parser.add_argument('--output-c',
                        metavar='FILENAME',
                        default=DEFAULT_C_OUTPUT_FILE_NAME,
                        help=('Output .c file path (default: {}; skip .c output if empty)'
                              .format(DEFAULT_C_OUTPUT_FILE_NAME)))
    parser.add_argument('--output-h',
                        metavar='FILENAME',
                        default=DEFAULT_H_OUTPUT_FILE_NAME,
                        help=('Output .h file path (default: {}; skip .h output if empty)'
                              .format(DEFAULT_H_OUTPUT_FILE_NAME)))
    options = parser.parse_args()
    if options.log:
        generator = PSALoggingWrapperGenerator(options.log) #type: PSAWrapperGenerator
    else:
        generator = PSAWrapperGenerator()
    generator.gather_data()
    if options.output_h:
        generator.write_h_file(options.output_h)
    if options.output_c:
        generator.write_c_file(options.output_c)

if __name__ == '__main__':
    main()<|MERGE_RESOLUTION|>--- conflicted
+++ resolved
@@ -158,19 +158,17 @@
                              'psa_sign_hash',
                              'psa_verify_hash'):
             return True
-<<<<<<< HEAD
+        if function_name in ('psa_hash_update',
+                             'psa_hash_finish',
+                             'psa_hash_verify',
+                             'psa_hash_compute',
+                             'psa_hash_compare'):
+            return True
         if function_name in ('psa_mac_update',
                              'psa_mac_sign_finish',
                              'psa_mac_verify_finish',
                              'psa_mac_compute',
                              'psa_mac_verify'):
-=======
-        if function_name in ('psa_hash_update',
-                             'psa_hash_finish',
-                             'psa_hash_verify',
-                             'psa_hash_compute',
-                             'psa_hash_compare'):
->>>>>>> cf3457ef
             return True
         return False
 
